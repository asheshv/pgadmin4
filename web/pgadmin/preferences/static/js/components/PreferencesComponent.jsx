--- conflicted
+++ resolved
@@ -698,18 +698,15 @@
             />
           </Box>
           <Box className='PreferencesComponent-actionBtn' marginLeft="auto">
-<<<<<<< HEAD
+            <DefaultButton className='PreferencesComponent-buttonMargin' onClick={reset} startIcon={<SettingsBackupRestoreIcon />}>
+              {gettext('Reset all preferences')}
+            </DefaultButton>
+            <DefaultButton className='PreferencesComponent-buttonMargin' onClick={() => { props.closeModal();}} startIcon={<CloseSharpIcon onClick={() => { props.closeModal();}} />}>
             <DefaultButton className='PreferencesComponent-buttonMargin'
               onClick={() => { props.closeModal();}}
               startIcon={
                 <CloseSharpIcon onClick={() => { props.closeModal();}} />
               }>
-=======
-            <DefaultButton className='PreferencesComponent-buttonMargin' onClick={reset} startIcon={<SettingsBackupRestoreIcon />}>
-              {gettext('Reset all preferences')}
-            </DefaultButton>
-            <DefaultButton className='PreferencesComponent-buttonMargin' onClick={() => { props.closeModal();}} startIcon={<CloseSharpIcon onClick={() => { props.closeModal();}} />}>
->>>>>>> f451f89d
               {gettext('Cancel')}
             </DefaultButton>
             <PrimaryButton
